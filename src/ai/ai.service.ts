--- conflicted
+++ resolved
@@ -32,7 +32,6 @@
   textureType?: 'diffuse' | 'normal' | 'specular' | 'emissive';
   textureName?: string;
   description?: string;
-<<<<<<< HEAD
   
   // New space optimization properties
   roomId?: string;
@@ -40,9 +39,7 @@
   optimizationStrategy?: 'maximize' | 'comfort' | 'ergonomic' | 'aesthetic';
   useSelectedObjects?: boolean;
   analysisResult?: SpaceAnalysisResult;
-=======
   isCompositePart?: boolean;
->>>>>>> 15631701
 }
 
 export interface AIServiceResult {
@@ -954,9 +951,7 @@
 
 DESCRIBE COMMAND EXAMPLE:
 "What is in the scene?":
-<<<<<<< HEAD
-[{"action": "describe", "description": "The scene contains a red cube and a green sphere"}]
-=======
+
 [{"action": "describe", "description": "The scene contains a red cube and a green sphere."}]
 
 SCENE DESCRIPTION GUIDELINES:
@@ -966,7 +961,6 @@
 - Use simple, clear language for better user experience
 - For describe commands, provide only the essential summary (e.g., "Red cube and blue sphere" instead of full details)
 
->>>>>>> 15631701
 
 ROTATION COMMAND EXAMPLES:
 "Rotate the blue cube 45 degrees around the Y-axis":
@@ -1086,15 +1080,12 @@
 10. For texture commands: If no object is specified but there's a selected object in the scene, apply texture to the selected object
 11. When applying textures, always use textureId (not textureName) in the final command
 12. Default to "diffuse" texture type if not specified
-<<<<<<< HEAD
 13. For corner placement: ALWAYS use the actual dimensions (width×height×depth) shown in the scene description, NOT default values
 14. For wall alignment: Account for object dimensions to ensure only one face touches the wall
 15. For imported objects (GLB/STL/OBJ): Their pivot is at bottom center, so position.y represents the floor contact point
 16. When moving objects, ensure they don't sink below y=0 (the floor level)
 17. For composite objects: ALWAYS use meaningful, descriptive names following the [main-object]-[component] pattern
 18. When creating multiple objects that form a single conceptual entity, ensure all parts are properly named and positioned relative to each other
-=======
->>>>>>> 15631701
 
 DIMENSION MATCHING RULES:
 - Objects placed "on top of" automatically match the footprint (width × depth) of the reference object
