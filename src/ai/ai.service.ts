--- conflicted
+++ resolved
@@ -839,11 +839,7 @@
 5. delete: Remove an object
 6. rotate: Rotate an object by rotationX, rotationY, rotationZ angles in radians
 7. align: Align an object to a specific edge of another object with perfect perpendicularity and flush contact
-<<<<<<< HEAD
 8. describe: Provide a simple, user-friendly description of the current scene without technical details like coordinates or dimensions. Three sentences or less.
-=======
-8. describe: Provide a simple, user-friendly description of the current scene without technical details like coordinates or dimensions. Use the fewest words possible.
->>>>>>> 7b5b40c5
 9. undo: Undo the last action performed on the scene
 10. redo: Redo the last undone action
 11. rename: Rename an object. Requires objectId and a new name.
