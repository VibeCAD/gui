--- conflicted
+++ resolved
@@ -423,23 +423,10 @@
                     return
                 }
 
-<<<<<<< HEAD
-                pushUndoAction(createRenameAction(newId, oldId, objectToRename))
-                
-                // Perform the actual rename
-                set((state) => ({
-                    sceneObjects: state.sceneObjects.map(obj => 
-                        obj.id === oldId ? { ...obj, id: newId } : obj
-                    ),
-                    selectedObjectId: state.selectedObjectId === oldId ? newId : state.selectedObjectId,
-                    selectedObjectIds: state.selectedObjectIds.map(id => id === oldId ? newId : id)
-                }))
-=======
                 if (!state._isExecutingUndo) {
                     get().pushUndoAction(createRenameAction(newId, oldId, objectToRename))
                 }
                 get()._renameObject(oldId, newId)
->>>>>>> a20af9f0
             },
             
             _renameObject: (oldId: string, newId: string) => {
@@ -1124,14 +1111,8 @@
                 console.log('🔄 Undoing action:', lastAction.type, 'Payload:', lastAction.payload)
                 console.log('🔄 Full undo history:', state.undoHistory.map(a => a.type))
                 
-                // Execute the inverse action WITHOUT tracking it for undo (to avoid recursion)
-                const tempPushUndoAction = get().pushUndoAction
-                get().pushUndoAction = () => {} // Temporarily disable undo tracking
-                
+                // Execute the inverse action
                 get().executeUndoAction(lastAction.inverse)
-                
-                // Restore undo tracking
-                get().pushUndoAction = tempPushUndoAction
                 
                 // Update undo/redo state
                 set({
@@ -1152,14 +1133,8 @@
                 
                 console.log('🔄 Redoing action:', lastUndoneAction.type)
                 
-                // Re-execute the original action WITHOUT tracking it for undo (to avoid recursion)
-                const tempPushUndoAction = get().pushUndoAction
-                get().pushUndoAction = () => {} // Temporarily disable undo tracking
-                
+                // Re-execute the original action
                 get().executeUndoAction(lastUndoneAction)
-                
-                // Restore undo tracking
-                get().pushUndoAction = tempPushUndoAction
                 
                 // Update undo/redo state
                 set({
@@ -1184,33 +1159,6 @@
             },
 
             executeUndoAction: (action) => {
-<<<<<<< HEAD
-                switch (action.type) {
-                    case 'ADD_OBJECT':
-                        get().removeObject(action.payload.object.id)
-                        break
-                    case 'REMOVE_OBJECT':
-                        get().addObject(action.payload.object)
-                        break
-                    case 'UPDATE_OBJECT':
-                        get().updateObject(action.payload.objectId, action.payload.updates)
-                        break
-                    case 'RENAME':
-                        get().renameObject(action.payload.oldId, action.payload.newId)
-                        break
-                    case 'SET_OBJECT_LOCKED':
-                        get().setObjectLocked(action.payload.objectId, action.payload.locked)
-                        break
-                    case 'SET_OBJECT_VISIBILITY':
-                        get().setObjectVisibility(action.payload.objectId, action.payload.visible)
-                        break
-                    case 'BATCH_DELETE':
-                        action.payload.objects.forEach((obj: SceneObject) => get().addObject(obj))
-                        break
-                    case 'BATCH_ADD':
-                        action.payload.objects.forEach((obj: SceneObject) => get().removeObject(obj.id))
-                        break
-=======
                 console.log('🔄 executeUndoAction:', action.type, action.payload);
                 
                 // Set flag to prevent recursive undo tracking
@@ -1254,7 +1202,6 @@
                 } finally {
                     // Clear the flag
                     set({ _isExecutingUndo: false });
->>>>>>> a20af9f0
                 }
             }
         }),
