{
  "name": "vibecad",
  "private": true,
  "version": "0.0.0",
  "type": "module",
  "scripts": {
    "dev": "vite",
    "build": "tsc -b && vite build",
    "lint": "eslint .",
    "preview": "vite preview"
  },
  "dependencies": {
    "@types/earcut": "^3.0.0",
    "babylonjs": "^8.15.1",
    "babylonjs-loaders": "^8.15.1",
    "babylonjs-serializers": "^8.15.1",
<<<<<<< HEAD
    "earcut": "^3.0.1",
=======
>>>>>>> 8c879ab9
    "openai": "^5.8.2",
    "react": "^19.1.0",
    "react-dom": "^19.1.0",
    "zustand": "^5.0.6"
  },
  "devDependencies": {
    "@eslint/js": "^9.29.0",
    "@types/react": "^19.1.8",
    "@types/react-dom": "^19.1.6",
    "@vitejs/plugin-react": "^4.5.2",
    "eslint": "^9.29.0",
    "eslint-plugin-react-hooks": "^5.2.0",
    "eslint-plugin-react-refresh": "^0.4.20",
    "globals": "^16.2.0",
    "typescript": "~5.8.3",
    "typescript-eslint": "^8.34.1",
    "vite": "^7.0.0"
  }
}<|MERGE_RESOLUTION|>--- conflicted
+++ resolved
@@ -14,10 +14,8 @@
     "babylonjs": "^8.15.1",
     "babylonjs-loaders": "^8.15.1",
     "babylonjs-serializers": "^8.15.1",
-<<<<<<< HEAD
     "earcut": "^3.0.1",
-=======
->>>>>>> 8c879ab9
+
     "openai": "^5.8.2",
     "react": "^19.1.0",
     "react-dom": "^19.1.0",
